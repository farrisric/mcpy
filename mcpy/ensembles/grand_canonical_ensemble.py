import logging
from typing import Optional, List, Dict

import numpy as np
from ase import Atoms
from ase.calculators.calculator import Calculator

from .canonical_ensemble import BaseEnsemble
from ..utils.random_number_generator import RandomNumberGenerator
from ..utils.set_unit_constant import SetUnits
from ..moves.move_selector import MoveSelector


class GrandCanonicalEnsemble(BaseEnsemble):
    def __init__(self,
                 atoms: Atoms,
                 units_type: str,
                 calculator: Calculator,
                 mu: Dict[str, float],
                 species: List[str],
                 temperature: float,
                 move_selector: MoveSelector,
                 volume: Optional[float] = None,
<<<<<<< HEAD
                 species_bias: List[str] = None,
=======
                 species_volume: Dict[str, float] = None,
>>>>>>> 4ed1e681
                 random_seed: Optional[int] = None,
                 traj_file: str = 'traj_test.traj',
                 trajectory_write_interval: Optional[int] = None,
                 outfile: str = 'outfile.out',
                 outfile_write_interval: int = 10) -> None:

        super().__init__(atoms=atoms,
                         units_type='metal',
                         calculator=calculator,
                         random_seed=random_seed,
                         traj_file=traj_file,
                         trajectory_write_interval=trajectory_write_interval,
                         outfile=outfile,
                         outfile_write_interval=outfile_write_interval)

        self.logger = logging.getLogger(self.__class__.__name__)
        self.logger.setLevel(logging.INFO)

        self.E_old = self.compute_energy(self.atoms)

        self.units_type = units_type
        volume = volume or self.atoms.get_volume()
        self.units = SetUnits(self.units_type,
                              temperature=temperature,
                              species=species,
                              volume=volume)

        self.initial_atoms = len(self.atoms)
        self.n_atoms = len(self.atoms)
        self.species = species
        self.species_bias = species_bias
        self._temperature = temperature
        self._mu = mu

        self.initialize_outfile()

        self.move_selector = move_selector
        self._step = 1
        self.exchange_attempts = 0
        self.exchange_successes = 0
        self.rng_acceptance = RandomNumberGenerator(seed=self._random_seed + 2)

    def get_state(self) -> Dict[str, any]:
        return {
            "atoms": self.atoms,
            "n_atoms": self.n_atoms,
            "energy": self.E_old,
            "mu": self._mu,
            "temperature": self._temperature,
            "beta": self.units.beta,
            "step": self._step,
            "exchange_attempts": self.exchange_attempts,
            "exchange_successes": self.exchange_successes,
        }

    def set_state(self, state: Dict[str, any]) -> None:
        self.atoms = state["atoms"]
        self.E_old = state["energy"]
        self.n_atoms = state["n_atoms"]

    def initialize_outfile(self) -> None:
        """
        Initializes the output file by overwriting any existing content and writing a header.
        """
        try:
            with open(self._outfile, 'w') as outfile:
                outfile.write("+-------------------------------------------------+\n")
                outfile.write("| Grand Canonical Ensemble Monte Carlo Simulation |\n")
                outfile.write("+-------------------------------------------------+\n\n")

                # Write simulation parameters
                outfile.write("Simulation Parameters:\n")
                outfile.write(f"  Units type: {self.units_type}\n")
                outfile.write(f"  Temperature (K): {self._temperature}\n")
                outfile.write(f"  Chemical potentials: {self._mu}\n")
                outfile.write("Starting simulation...\n")
                outfile.write("-" * 60 + "\n")

                outfile.write("{:<10} {:<10} {:<15} {:<20}\n".format(
                    "Step", "N_atoms", "Energy (eV)",
                    "Acceptance Ratios (Displ, Ins, Del)"))
        except IOError as e:
            self.logger.error(f"Failed to initialize output file '{self._outfile}': {e}")
            raise

    def write_outfile(self, step: int) -> None:
        """
        Write the step and energy to the output file.

        Args:
            step (int): The current step.
        """
        acceptance_ratios = self.move_selector.get_acceptance_ration()
        self.move_selector.reset_counters()
        try:
            with open(self._outfile, 'a') as outfile:
                outfile.write("{:<10} {:<10} {:<15.6f} {:<20}\n".format(
                    self._step,
                    self.n_atoms,
                    self.E_old,
                    ", ".join(f"{ratio:.1f}%" if not np.isnan(ratio)
                              else "N/A" for ratio in acceptance_ratios)
                ))
        except IOError as e:
            self.logger.error(f"Error writing to file {self._outfile}: {e}")

    def _acceptance_condition(self,
                              atoms_new: Atoms,
                              potential_diff: float,
                              delta_particles: int,
                              species: str) -> bool:
        """
        Determines whether to accept a trial move based on the potential energy difference and
        temperature.

        Args:
            atoms_new (Atoms): The new configuration of atoms.
            potential_diff (float): The potential energy difference between the current and new
            configurations.
            delta_particles (int): The change in the number of particles.
            species (str): The species of the particle.

        Returns:
            bool: True if the trial move is accepted, False otherwise.
        """
        if delta_particles == 0:
            if potential_diff <= 0:
                return True
            else:
                p = np.exp(-potential_diff * self.units.beta)
                return p > self.rng_acceptance.get_uniform()

        if delta_particles == 1:  # Insertion move
            db_term = self.units.de_broglie_insertion(self.n_atoms, species)
            exp_term = np.exp(-self.units.beta * (potential_diff - self._mu[species]))
            p = db_term * exp_term
            self.logger.debug(
                f"Lambda_db: {self.units.lambda_dbs[species]:.3e}, p: {p:.3e}, "
                f"Beta: {self.units.beta:.3e}, "
                f"Exp: {exp_term:.3e}, Exp Arg {potential_diff - self._mu[species]}, "
                f"Potential diff: {potential_diff:.3e}, "
                f"Delta_particles: {delta_particles}")

        if delta_particles == -1:  # Deletion move
            db_term = self.units.de_broglie_deletion(self.n_atoms, species)
            exp_term = np.exp(-self.units.beta * (potential_diff + self._mu[species]))
            p = db_term * exp_term
            self.logger.debug(
                f"Lambda_db: {self.units.lambda_dbs[species]:.3e}, p: {p:.3e}, "
                f"Beta: {self.units.beta:.3e}, "
                f"Exp: {exp_term:.3e}, Exp Arg {potential_diff - self._mu[species]}, "
                f"Potential diff: {potential_diff:.3e}, "
                f"Delta_particles: {delta_particles}")
        if p > 1:
            return True
        return p > self.rng_acceptance.get_uniform()

    def do_gcmc_step(self) -> None:
        """
        Performs a single Grand Canonical Monte Carlo step.
        """
        for _ in range(self.move_selector.n_moves):
            atoms_new, delta_particles, species = self.move_selector.do_trial_move(self.atoms)

            if not atoms_new:  # NOTE: be careful here
                continue

            E_new = self.compute_energy(atoms_new)
            delta_E = E_new - self.E_old
            if self._acceptance_condition(atoms_new, delta_E, delta_particles, species):
                self.atoms = atoms_new
                self.n_atoms = len(self.atoms)
                self.E_old = E_new
                self.move_selector.acceptance_counter()
<<<<<<< HEAD
                if species in self.species_bias:
=======
                if species in self.species_volume.keys():
>>>>>>> 4ed1e681
                    if delta_particles == 1:
                        self.units.update_volume_insertion(self.species_volume[species])
                    elif delta_particles == -1:
                        self.units.update_volume_deletion(self.species_volume[species])

    def compute_energy(self, atoms: Atoms) -> float:
        """
        Computes the potential energy of the given atoms.

        Args:
            atoms (Atoms): The configuration of atoms.

        Returns:
            float: The potential energy.
        """
        return self._calculator.get_potential_energy(atoms)

    def initialize_run(self) -> None:
        """
        Initializes the Grand Canonical Monte Carlo simulation.
        Prepares logging and computes the initial state.
        """
        self.logger.info("+-------------------------------------------------+")
        self.logger.info("| Grand Canonical Ensemble Monte Carlo Simulation |")
        self.logger.info("+-------------------------------------------------+")
        self.logger.info("Simulation Parameters:")
        self.logger.info(f"Temperature (K): {self._temperature}")
        self.logger.info(f"Chemical potentials: {self._mu}")
        self.logger.info("Starting simulation...\n")
        self.logger.info("{:<10} {:<10} {:<15} {:<20}".format(
            "Step", "N_atoms", "Energy (eV)",
            f"Acceptance Ratios ({', '.join(self.move_selector.move_list_names)})"
        ))
        self.logger.info("-" * 60)
        self._initialized = True

    def run(self, steps: int) -> None:
        """
        Runs the main loop of the Grand Canonical Monte Carlo simulation.

        Args:
            steps (int): The number of Monte Carlo steps to run.
        """
        if not getattr(self, '_initialized', False):
            self.initialize_run()

        for step in range(1, steps + 1):
            self._run(step)

    def finalize_run(self) -> None:
        """
        Finalizes the Grand Canonical Monte Carlo simulation.
        Logs the summary statistics.
        """
        self.logger.info("\nSimulation Complete.")
        self.logger.info("Final Statistics:")
        self.logger.info(f"Total Moves Attempted: {self.n_moves}")
        self.logger.info(f"Acceptance Ratios: {self.count_acceptance}")
        self.logger.info(f"Final Energy (eV): {self.E_old:.6f}")
        self._initialized = False  # Reset the initialization flag

    def _run(self, step: int) -> None:
        """
        Performs a single Monte Carlo step and handles logging and writing.

        Args:
            step (int): The current step.
        """
        self.do_gcmc_step()

        if self._step % self._outfile_write_interval == 0:
            acceptance_ratios = self.move_selector.get_acceptance_ration()
            self.logger.info("{:<10} {:<10} {:<15.6f} {:<20}".format(
                self._step,
                self.n_atoms,
                self.E_old,
                ", ".join(f"{ratio * 100:.1f}%" if not np.isnan(ratio)
                          else "N/A" for ratio in acceptance_ratios)
            ))
            self.write_outfile(step)

        if self._step % self._trajectory_write_interval == 0:
            self.write_coordinates(self.atoms, self.E_old)
        self._step += 1
<|MERGE_RESOLUTION|>--- conflicted
+++ resolved
@@ -1,291 +1,283 @@
-import logging
-from typing import Optional, List, Dict
-
-import numpy as np
-from ase import Atoms
-from ase.calculators.calculator import Calculator
-
-from .canonical_ensemble import BaseEnsemble
-from ..utils.random_number_generator import RandomNumberGenerator
-from ..utils.set_unit_constant import SetUnits
-from ..moves.move_selector import MoveSelector
-
-
-class GrandCanonicalEnsemble(BaseEnsemble):
-    def __init__(self,
-                 atoms: Atoms,
-                 units_type: str,
-                 calculator: Calculator,
-                 mu: Dict[str, float],
-                 species: List[str],
-                 temperature: float,
-                 move_selector: MoveSelector,
-                 volume: Optional[float] = None,
-<<<<<<< HEAD
-                 species_bias: List[str] = None,
-=======
-                 species_volume: Dict[str, float] = None,
->>>>>>> 4ed1e681
-                 random_seed: Optional[int] = None,
-                 traj_file: str = 'traj_test.traj',
-                 trajectory_write_interval: Optional[int] = None,
-                 outfile: str = 'outfile.out',
-                 outfile_write_interval: int = 10) -> None:
-
-        super().__init__(atoms=atoms,
-                         units_type='metal',
-                         calculator=calculator,
-                         random_seed=random_seed,
-                         traj_file=traj_file,
-                         trajectory_write_interval=trajectory_write_interval,
-                         outfile=outfile,
-                         outfile_write_interval=outfile_write_interval)
-
-        self.logger = logging.getLogger(self.__class__.__name__)
-        self.logger.setLevel(logging.INFO)
-
-        self.E_old = self.compute_energy(self.atoms)
-
-        self.units_type = units_type
-        volume = volume or self.atoms.get_volume()
-        self.units = SetUnits(self.units_type,
-                              temperature=temperature,
-                              species=species,
-                              volume=volume)
-
-        self.initial_atoms = len(self.atoms)
-        self.n_atoms = len(self.atoms)
-        self.species = species
-        self.species_bias = species_bias
-        self._temperature = temperature
-        self._mu = mu
-
-        self.initialize_outfile()
-
-        self.move_selector = move_selector
-        self._step = 1
-        self.exchange_attempts = 0
-        self.exchange_successes = 0
-        self.rng_acceptance = RandomNumberGenerator(seed=self._random_seed + 2)
-
-    def get_state(self) -> Dict[str, any]:
-        return {
-            "atoms": self.atoms,
-            "n_atoms": self.n_atoms,
-            "energy": self.E_old,
-            "mu": self._mu,
-            "temperature": self._temperature,
-            "beta": self.units.beta,
-            "step": self._step,
-            "exchange_attempts": self.exchange_attempts,
-            "exchange_successes": self.exchange_successes,
-        }
-
-    def set_state(self, state: Dict[str, any]) -> None:
-        self.atoms = state["atoms"]
-        self.E_old = state["energy"]
-        self.n_atoms = state["n_atoms"]
-
-    def initialize_outfile(self) -> None:
-        """
-        Initializes the output file by overwriting any existing content and writing a header.
-        """
-        try:
-            with open(self._outfile, 'w') as outfile:
-                outfile.write("+-------------------------------------------------+\n")
-                outfile.write("| Grand Canonical Ensemble Monte Carlo Simulation |\n")
-                outfile.write("+-------------------------------------------------+\n\n")
-
-                # Write simulation parameters
-                outfile.write("Simulation Parameters:\n")
-                outfile.write(f"  Units type: {self.units_type}\n")
-                outfile.write(f"  Temperature (K): {self._temperature}\n")
-                outfile.write(f"  Chemical potentials: {self._mu}\n")
-                outfile.write("Starting simulation...\n")
-                outfile.write("-" * 60 + "\n")
-
-                outfile.write("{:<10} {:<10} {:<15} {:<20}\n".format(
-                    "Step", "N_atoms", "Energy (eV)",
-                    "Acceptance Ratios (Displ, Ins, Del)"))
-        except IOError as e:
-            self.logger.error(f"Failed to initialize output file '{self._outfile}': {e}")
-            raise
-
-    def write_outfile(self, step: int) -> None:
-        """
-        Write the step and energy to the output file.
-
-        Args:
-            step (int): The current step.
-        """
-        acceptance_ratios = self.move_selector.get_acceptance_ration()
-        self.move_selector.reset_counters()
-        try:
-            with open(self._outfile, 'a') as outfile:
-                outfile.write("{:<10} {:<10} {:<15.6f} {:<20}\n".format(
-                    self._step,
-                    self.n_atoms,
-                    self.E_old,
-                    ", ".join(f"{ratio:.1f}%" if not np.isnan(ratio)
-                              else "N/A" for ratio in acceptance_ratios)
-                ))
-        except IOError as e:
-            self.logger.error(f"Error writing to file {self._outfile}: {e}")
-
-    def _acceptance_condition(self,
-                              atoms_new: Atoms,
-                              potential_diff: float,
-                              delta_particles: int,
-                              species: str) -> bool:
-        """
-        Determines whether to accept a trial move based on the potential energy difference and
-        temperature.
-
-        Args:
-            atoms_new (Atoms): The new configuration of atoms.
-            potential_diff (float): The potential energy difference between the current and new
-            configurations.
-            delta_particles (int): The change in the number of particles.
-            species (str): The species of the particle.
-
-        Returns:
-            bool: True if the trial move is accepted, False otherwise.
-        """
-        if delta_particles == 0:
-            if potential_diff <= 0:
-                return True
-            else:
-                p = np.exp(-potential_diff * self.units.beta)
-                return p > self.rng_acceptance.get_uniform()
-
-        if delta_particles == 1:  # Insertion move
-            db_term = self.units.de_broglie_insertion(self.n_atoms, species)
-            exp_term = np.exp(-self.units.beta * (potential_diff - self._mu[species]))
-            p = db_term * exp_term
-            self.logger.debug(
-                f"Lambda_db: {self.units.lambda_dbs[species]:.3e}, p: {p:.3e}, "
-                f"Beta: {self.units.beta:.3e}, "
-                f"Exp: {exp_term:.3e}, Exp Arg {potential_diff - self._mu[species]}, "
-                f"Potential diff: {potential_diff:.3e}, "
-                f"Delta_particles: {delta_particles}")
-
-        if delta_particles == -1:  # Deletion move
-            db_term = self.units.de_broglie_deletion(self.n_atoms, species)
-            exp_term = np.exp(-self.units.beta * (potential_diff + self._mu[species]))
-            p = db_term * exp_term
-            self.logger.debug(
-                f"Lambda_db: {self.units.lambda_dbs[species]:.3e}, p: {p:.3e}, "
-                f"Beta: {self.units.beta:.3e}, "
-                f"Exp: {exp_term:.3e}, Exp Arg {potential_diff - self._mu[species]}, "
-                f"Potential diff: {potential_diff:.3e}, "
-                f"Delta_particles: {delta_particles}")
-        if p > 1:
-            return True
-        return p > self.rng_acceptance.get_uniform()
-
-    def do_gcmc_step(self) -> None:
-        """
-        Performs a single Grand Canonical Monte Carlo step.
-        """
-        for _ in range(self.move_selector.n_moves):
-            atoms_new, delta_particles, species = self.move_selector.do_trial_move(self.atoms)
-
-            if not atoms_new:  # NOTE: be careful here
-                continue
-
-            E_new = self.compute_energy(atoms_new)
-            delta_E = E_new - self.E_old
-            if self._acceptance_condition(atoms_new, delta_E, delta_particles, species):
-                self.atoms = atoms_new
-                self.n_atoms = len(self.atoms)
-                self.E_old = E_new
-                self.move_selector.acceptance_counter()
-<<<<<<< HEAD
-                if species in self.species_bias:
-=======
-                if species in self.species_volume.keys():
->>>>>>> 4ed1e681
-                    if delta_particles == 1:
-                        self.units.update_volume_insertion(self.species_volume[species])
-                    elif delta_particles == -1:
-                        self.units.update_volume_deletion(self.species_volume[species])
-
-    def compute_energy(self, atoms: Atoms) -> float:
-        """
-        Computes the potential energy of the given atoms.
-
-        Args:
-            atoms (Atoms): The configuration of atoms.
-
-        Returns:
-            float: The potential energy.
-        """
-        return self._calculator.get_potential_energy(atoms)
-
-    def initialize_run(self) -> None:
-        """
-        Initializes the Grand Canonical Monte Carlo simulation.
-        Prepares logging and computes the initial state.
-        """
-        self.logger.info("+-------------------------------------------------+")
-        self.logger.info("| Grand Canonical Ensemble Monte Carlo Simulation |")
-        self.logger.info("+-------------------------------------------------+")
-        self.logger.info("Simulation Parameters:")
-        self.logger.info(f"Temperature (K): {self._temperature}")
-        self.logger.info(f"Chemical potentials: {self._mu}")
-        self.logger.info("Starting simulation...\n")
-        self.logger.info("{:<10} {:<10} {:<15} {:<20}".format(
-            "Step", "N_atoms", "Energy (eV)",
-            f"Acceptance Ratios ({', '.join(self.move_selector.move_list_names)})"
-        ))
-        self.logger.info("-" * 60)
-        self._initialized = True
-
-    def run(self, steps: int) -> None:
-        """
-        Runs the main loop of the Grand Canonical Monte Carlo simulation.
-
-        Args:
-            steps (int): The number of Monte Carlo steps to run.
-        """
-        if not getattr(self, '_initialized', False):
-            self.initialize_run()
-
-        for step in range(1, steps + 1):
-            self._run(step)
-
-    def finalize_run(self) -> None:
-        """
-        Finalizes the Grand Canonical Monte Carlo simulation.
-        Logs the summary statistics.
-        """
-        self.logger.info("\nSimulation Complete.")
-        self.logger.info("Final Statistics:")
-        self.logger.info(f"Total Moves Attempted: {self.n_moves}")
-        self.logger.info(f"Acceptance Ratios: {self.count_acceptance}")
-        self.logger.info(f"Final Energy (eV): {self.E_old:.6f}")
-        self._initialized = False  # Reset the initialization flag
-
-    def _run(self, step: int) -> None:
-        """
-        Performs a single Monte Carlo step and handles logging and writing.
-
-        Args:
-            step (int): The current step.
-        """
-        self.do_gcmc_step()
-
-        if self._step % self._outfile_write_interval == 0:
-            acceptance_ratios = self.move_selector.get_acceptance_ration()
-            self.logger.info("{:<10} {:<10} {:<15.6f} {:<20}".format(
-                self._step,
-                self.n_atoms,
-                self.E_old,
-                ", ".join(f"{ratio * 100:.1f}%" if not np.isnan(ratio)
-                          else "N/A" for ratio in acceptance_ratios)
-            ))
-            self.write_outfile(step)
-
-        if self._step % self._trajectory_write_interval == 0:
-            self.write_coordinates(self.atoms, self.E_old)
-        self._step += 1
+import logging
+from typing import Optional, List, Dict
+
+import numpy as np
+from ase import Atoms
+from ase.calculators.calculator import Calculator
+
+from .canonical_ensemble import BaseEnsemble
+from ..utils.random_number_generator import RandomNumberGenerator
+from ..utils.set_unit_constant import SetUnits
+from ..moves.move_selector import MoveSelector
+
+
+class GrandCanonicalEnsemble(BaseEnsemble):
+    def __init__(self,
+                 atoms: Atoms,
+                 units_type: str,
+                 calculator: Calculator,
+                 mu: Dict[str, float],
+                 species: List[str],
+                 temperature: float,
+                 move_selector: MoveSelector,
+                 volume: Optional[float] = None,
+                 species_bias: List[str] = None,
+                 random_seed: Optional[int] = None,
+                 traj_file: str = 'traj_test.traj',
+                 trajectory_write_interval: Optional[int] = None,
+                 outfile: str = 'outfile.out',
+                 outfile_write_interval: int = 10) -> None:
+
+        super().__init__(atoms=atoms,
+                         units_type='metal',
+                         calculator=calculator,
+                         random_seed=random_seed,
+                         traj_file=traj_file,
+                         trajectory_write_interval=trajectory_write_interval,
+                         outfile=outfile,
+                         outfile_write_interval=outfile_write_interval)
+
+        self.logger = logging.getLogger(self.__class__.__name__)
+        self.logger.setLevel(logging.INFO)
+
+        self.E_old = self.compute_energy(self.atoms)
+
+        self.units_type = units_type
+        volume = volume or self.atoms.get_volume()
+        self.units = SetUnits(self.units_type,
+                              temperature=temperature,
+                              species=species,
+                              volume=volume)
+
+        self.initial_atoms = len(self.atoms)
+        self.n_atoms = len(self.atoms)
+        self.species = species
+        self.species_bias = species_bias
+        self._temperature = temperature
+        self._mu = mu
+
+        self.initialize_outfile()
+
+        self.move_selector = move_selector
+        self._step = 1
+        self.exchange_attempts = 0
+        self.exchange_successes = 0
+        self.rng_acceptance = RandomNumberGenerator(seed=self._random_seed + 2)
+
+    def get_state(self) -> Dict[str, any]:
+        return {
+            "atoms": self.atoms,
+            "n_atoms": self.n_atoms,
+            "energy": self.E_old,
+            "mu": self._mu,
+            "temperature": self._temperature,
+            "beta": self.units.beta,
+            "step": self._step,
+            "exchange_attempts": self.exchange_attempts,
+            "exchange_successes": self.exchange_successes,
+        }
+
+    def set_state(self, state: Dict[str, any]) -> None:
+        self.atoms = state["atoms"]
+        self.E_old = state["energy"]
+        self.n_atoms = state["n_atoms"]
+
+    def initialize_outfile(self) -> None:
+        """
+        Initializes the output file by overwriting any existing content and writing a header.
+        """
+        try:
+            with open(self._outfile, 'w') as outfile:
+                outfile.write("+-------------------------------------------------+\n")
+                outfile.write("| Grand Canonical Ensemble Monte Carlo Simulation |\n")
+                outfile.write("+-------------------------------------------------+\n\n")
+
+                # Write simulation parameters
+                outfile.write("Simulation Parameters:\n")
+                outfile.write(f"  Units type: {self.units_type}\n")
+                outfile.write(f"  Temperature (K): {self._temperature}\n")
+                outfile.write(f"  Chemical potentials: {self._mu}\n")
+                outfile.write("Starting simulation...\n")
+                outfile.write("-" * 60 + "\n")
+
+                outfile.write("{:<10} {:<10} {:<15} {:<20}\n".format(
+                    "Step", "N_atoms", "Energy (eV)",
+                    "Acceptance Ratios (Displ, Ins, Del)"))
+        except IOError as e:
+            self.logger.error(f"Failed to initialize output file '{self._outfile}': {e}")
+            raise
+
+    def write_outfile(self, step: int) -> None:
+        """
+        Write the step and energy to the output file.
+
+        Args:
+            step (int): The current step.
+        """
+        acceptance_ratios = self.move_selector.get_acceptance_ration()
+        self.move_selector.reset_counters()
+        try:
+            with open(self._outfile, 'a') as outfile:
+                outfile.write("{:<10} {:<10} {:<15.6f} {:<20}\n".format(
+                    self._step,
+                    self.n_atoms,
+                    self.E_old,
+                    ", ".join(f"{ratio:.1f}%" if not np.isnan(ratio)
+                              else "N/A" for ratio in acceptance_ratios)
+                ))
+        except IOError as e:
+            self.logger.error(f"Error writing to file {self._outfile}: {e}")
+
+    def _acceptance_condition(self,
+                              atoms_new: Atoms,
+                              potential_diff: float,
+                              delta_particles: int,
+                              species: str) -> bool:
+        """
+        Determines whether to accept a trial move based on the potential energy difference and
+        temperature.
+
+        Args:
+            atoms_new (Atoms): The new configuration of atoms.
+            potential_diff (float): The potential energy difference between the current and new
+            configurations.
+            delta_particles (int): The change in the number of particles.
+            species (str): The species of the particle.
+
+        Returns:
+            bool: True if the trial move is accepted, False otherwise.
+        """
+        if delta_particles == 0:
+            if potential_diff <= 0:
+                return True
+            else:
+                p = np.exp(-potential_diff * self.units.beta)
+                return p > self.rng_acceptance.get_uniform()
+
+        if delta_particles == 1:  # Insertion move
+            db_term = self.units.de_broglie_insertion(self.n_atoms, species)
+            exp_term = np.exp(-self.units.beta * (potential_diff - self._mu[species]))
+            p = db_term * exp_term
+            self.logger.debug(
+                f"Lambda_db: {self.units.lambda_dbs[species]:.3e}, p: {p:.3e}, "
+                f"Beta: {self.units.beta:.3e}, "
+                f"Exp: {exp_term:.3e}, Exp Arg {potential_diff - self._mu[species]}, "
+                f"Potential diff: {potential_diff:.3e}, "
+                f"Delta_particles: {delta_particles}")
+
+        if delta_particles == -1:  # Deletion move
+            db_term = self.units.de_broglie_deletion(self.n_atoms, species)
+            exp_term = np.exp(-self.units.beta * (potential_diff + self._mu[species]))
+            p = db_term * exp_term
+            self.logger.debug(
+                f"Lambda_db: {self.units.lambda_dbs[species]:.3e}, p: {p:.3e}, "
+                f"Beta: {self.units.beta:.3e}, "
+                f"Exp: {exp_term:.3e}, Exp Arg {potential_diff - self._mu[species]}, "
+                f"Potential diff: {potential_diff:.3e}, "
+                f"Delta_particles: {delta_particles}")
+        if p > 1:
+            return True
+        return p > self.rng_acceptance.get_uniform()
+
+    def do_gcmc_step(self) -> None:
+        """
+        Performs a single Grand Canonical Monte Carlo step.
+        """
+        for _ in range(self.move_selector.n_moves):
+            atoms_new, delta_particles, species = self.move_selector.do_trial_move(self.atoms)
+
+            if not atoms_new:  # NOTE: be careful here
+                continue
+
+            E_new = self.compute_energy(atoms_new)
+            delta_E = E_new - self.E_old
+            if self._acceptance_condition(atoms_new, delta_E, delta_particles, species):
+                self.atoms = atoms_new
+                self.n_atoms = len(self.atoms)
+                self.E_old = E_new
+                self.move_selector.acceptance_counter()
+                if species in self.species_bias.keys():
+                    if delta_particles == 1:
+                        self.units.update_volume_insertion(self.species_volume[species])
+                    elif delta_particles == -1:
+                        self.units.update_volume_deletion(self.species_volume[species])
+
+    def compute_energy(self, atoms: Atoms) -> float:
+        """
+        Computes the potential energy of the given atoms.
+
+        Args:
+            atoms (Atoms): The configuration of atoms.
+
+        Returns:
+            float: The potential energy.
+        """
+        return self._calculator.get_potential_energy(atoms)
+
+    def initialize_run(self) -> None:
+        """
+        Initializes the Grand Canonical Monte Carlo simulation.
+        Prepares logging and computes the initial state.
+        """
+        self.logger.info("+-------------------------------------------------+")
+        self.logger.info("| Grand Canonical Ensemble Monte Carlo Simulation |")
+        self.logger.info("+-------------------------------------------------+")
+        self.logger.info("Simulation Parameters:")
+        self.logger.info(f"Temperature (K): {self._temperature}")
+        self.logger.info(f"Chemical potentials: {self._mu}")
+        self.logger.info("Starting simulation...\n")
+        self.logger.info("{:<10} {:<10} {:<15} {:<20}".format(
+            "Step", "N_atoms", "Energy (eV)",
+            f"Acceptance Ratios ({', '.join(self.move_selector.move_list_names)})"
+        ))
+        self.logger.info("-" * 60)
+        self._initialized = True
+
+    def run(self, steps: int) -> None:
+        """
+        Runs the main loop of the Grand Canonical Monte Carlo simulation.
+
+        Args:
+            steps (int): The number of Monte Carlo steps to run.
+        """
+        if not getattr(self, '_initialized', False):
+            self.initialize_run()
+
+        for step in range(1, steps + 1):
+            self._run(step)
+
+    def finalize_run(self) -> None:
+        """
+        Finalizes the Grand Canonical Monte Carlo simulation.
+        Logs the summary statistics.
+        """
+        self.logger.info("\nSimulation Complete.")
+        self.logger.info("Final Statistics:")
+        self.logger.info(f"Total Moves Attempted: {self.n_moves}")
+        self.logger.info(f"Acceptance Ratios: {self.count_acceptance}")
+        self.logger.info(f"Final Energy (eV): {self.E_old:.6f}")
+        self._initialized = False  # Reset the initialization flag
+
+    def _run(self, step: int) -> None:
+        """
+        Performs a single Monte Carlo step and handles logging and writing.
+
+        Args:
+            step (int): The current step.
+        """
+        self.do_gcmc_step()
+
+        if self._step % self._outfile_write_interval == 0:
+            acceptance_ratios = self.move_selector.get_acceptance_ration()
+            self.logger.info("{:<10} {:<10} {:<15.6f} {:<20}".format(
+                self._step,
+                self.n_atoms,
+                self.E_old,
+                ", ".join(f"{ratio * 100:.1f}%" if not np.isnan(ratio)
+                          else "N/A" for ratio in acceptance_ratios)
+            ))
+            self.write_outfile(step)
+
+        if self._step % self._trajectory_write_interval == 0:
+            self.write_coordinates(self.atoms, self.E_old)
+        self._step += 1